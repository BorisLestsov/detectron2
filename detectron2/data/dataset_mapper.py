--- conflicted
+++ resolved
@@ -108,14 +108,7 @@
 
             image_shape = image.shape[:2]  # h, w
 
-<<<<<<< HEAD
         image_orig = image.copy()
-=======
-        # Pytorch's dataloader is efficient on torch.Tensor due to shared-memory,
-        # but not efficient on large generic data structures due to the use of pickle & mp.Queue.
-        # Therefore it's important to use torch.Tensor.
-        dataset_dict["image"] = torch.as_tensor(np.ascontiguousarray(image.transpose(2, 0, 1)))
->>>>>>> 0d6d9589
 
         dup = 2 if self.cons else 1
         ret = []
@@ -129,32 +122,10 @@
             dataset_dict["image"] = torch.as_tensor(image.transpose(2, 0, 1).astype("float32"))
             # Can use uint8 if it turns out to be slow some day
 
-<<<<<<< HEAD
             # USER: Remove if you don't use pre-computed proposals.
             if self.load_proposals:
                 utils.transform_proposals(
                     dataset_dict, image_shape, transforms, self.min_box_side_len, self.proposal_topk
-=======
-        if not self.is_train:
-            # USER: Modify this if you want to keep them for some reason.
-            dataset_dict.pop("annotations", None)
-            dataset_dict.pop("sem_seg_file_name", None)
-            return dataset_dict
-
-        if "annotations" in dataset_dict:
-            # USER: Modify this if you want to keep them for some reason.
-            for anno in dataset_dict["annotations"]:
-                if not self.mask_on:
-                    anno.pop("segmentation", None)
-                if not self.keypoint_on:
-                    anno.pop("keypoints", None)
-
-            # USER: Implement additional transformations if you have other types of data
-            annos = [
-                utils.transform_instance_annotations(
-                    obj, transforms, image_shape, keypoint_hflip_indices=self.keypoint_hflip_indices
->>>>>>> 0d6d9589
-                )
 
             if not self.is_train:
                 dataset_dict.pop("annotations", None)
