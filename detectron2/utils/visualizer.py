--- conflicted
+++ resolved
@@ -110,12 +110,8 @@
         # hierarchy. External contours (boundary) of the object are placed in hierarchy-1.
         # Internal contours (holes) are placed in hierarchy-2.
         # cv2.CHAIN_APPROX_NONE flag gets vertices of polygons from contours.
-<<<<<<< HEAD
-        res = cv2.findContours(mask.astype("uint8").copy(), cv2.RETR_CCOMP, cv2.CHAIN_APPROX_NONE)
-=======
         mask = np.ascontiguousarray(mask)  # some versions of cv2 does not support incontiguous arr
         res = cv2.findContours(mask.astype("uint8"), cv2.RETR_CCOMP, cv2.CHAIN_APPROX_NONE)
->>>>>>> 0d6d9589
         hierarchy = res[-1]
         if hierarchy is None:  # empty mask
             return [], False
