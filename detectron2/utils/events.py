--- conflicted
+++ resolved
@@ -134,7 +134,6 @@
         for k, v in storage.latest_with_smoothing_hint(self._window_size).items():
             self._writer.add_scalar(k, v, storage.iter)
 
-<<<<<<< HEAD
         latest_data = storage.latest_data()
         if "latest_data" in latest_data:
             latest_data = latest_data["latest_data"]
@@ -143,12 +142,6 @@
                     name = k
                     data = v[0]
                     self._writer.add_image(name, data, storage.iter)
-=======
-        if len(storage.vis_data) >= 1:
-            for img_name, img, step_num in storage.vis_data:
-                self._writer.add_image(img_name, img, step_num)
-            storage.clear_images()
->>>>>>> 0d6d9589
 
     def close(self):
         if hasattr(self, "_writer"):  # doesn't exist when the code fails at import
